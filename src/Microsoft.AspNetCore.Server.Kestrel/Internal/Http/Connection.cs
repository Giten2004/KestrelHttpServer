--- conflicted
+++ resolved
@@ -64,16 +64,7 @@
             _pipeOptions.MaximumSizeHigh = ServerOptions.Limits.MaxRequestBufferSize ?? 0;
             _pipeOptions.MaximumSizeLow = ServerOptions.Limits.MaxRequestBufferSize ?? 0;
 
-<<<<<<< HEAD
             Input = Thread.PipelineFactory.Create(_pipeOptions);
-=======
-            if (ServerOptions.Limits.MaxRequestBufferSize.HasValue)
-            {
-                _bufferSizeControl = new BufferSizeControl(ServerOptions.Limits.MaxRequestBufferSize.Value, this);
-            }
-
-            Input = new SocketInput(Thread.Memory, ThreadPool, _bufferSizeControl);
->>>>>>> e9e0cf73
             Output = new SocketOutput(Thread, _socket, this, ConnectionId, Log, ThreadPool);
 
             var tcpHandle = _socket as UvTcpHandle;
@@ -353,25 +344,18 @@
             // It's possible that uv_close was called even before the call to Resume().
             if (!_socket.IsClosed)
             {
-<<<<<<< HEAD
+            try
+            {
+                _socket.ReadStart(_allocCallback, _readCallback, this);
+            }
+            catch (UvException)
+            {
                 // ReadStart() can throw a UvException in some cases (e.g. socket is no longer connected).
                 // This should be treated the same as OnRead() seeing a "normalDone" condition.
                 Log.ConnectionReadFin(ConnectionId);
                 Input.Writer.Complete();
-=======
-                try
-                {
-                   _socket.ReadStart(_allocCallback, _readCallback, this);
-                }
-                catch (UvException)
-                {
-                    // ReadStart() can throw a UvException in some cases (e.g. socket is no longer connected).
-                    // This should be treated the same as OnRead() seeing a "normalDone" condition.
-                    Log.ConnectionReadFin(ConnectionId);
-                    Input.IncomingComplete(0, null);
-                }
->>>>>>> e9e0cf73
-            }
+            }
+        }
         }
 
         void IConnectionControl.End(ProduceEndType endType)
